[project]
name = "syftbox"
version = "0.1.8"
description = "Add your description here"
readme = "README.md"
requires-python = ">=3.9"
dependencies = [
    "cryptography>=43.0.1",
    "requests>=2.32.3",
    "fastapi>=0.114.0",
    "uvicorn>=0.30.6",
    "apscheduler>=3.10.4",
    "jinja2>=3.1.4",
    "typing-extensions>=4.12.2",
    "sqlalchemy>=2.0.34",
    "markdown>=3.7",
    "pandas>=2.2.2",
    "setuptools>=75.1.0",
    "postmarker>=1.0",
    "watchdog>=5.0.2",
    "pydantic-settings>=2.5.2",
    "pytest>=8.3.3",
    "httpx>=0.27.2",
    "pyyaml>=6.0.2",
    "psutil>=6.0.0",
    "loguru>=0.7.2",
    "py-fast-rsync",
<<<<<<< HEAD
    "pathspec>=0.12.1",
=======
    "python-multipart>=0.0.12",
>>>>>>> 9b44d2c9
]

[project.optional-dependencies]
# add using `uv add --optional <group> <pip package>`
# will be referenced in the built wheel


[project.scripts]
syftbox = "syftbox.main:main"

[build-system]
requires = ["setuptools >= 61.0"]
build-backend = "setuptools.build_meta"

[tool.uv]
# add using `uv add --dev <group> <pip package>`
# this will be completely ignored in the built wheel
dev-dependencies = [
    "bump2version>=1.0.1",
    "faker>=30.3.0",
    "ipykernel>=6.29.5",
    "pre-commit>=4.0.1",
    "pytest-cov>=5.0.0",
    "pytest-xdist[psutil]>=3.6.1",
    "pytest>=8.3.3",
]

[tool.uv.sources]
py-fast-rsync = { git = "https://github.com/OpenMined/py_fast_rsync.git", rev = "main" }

[tool.setuptools]
packages = { find = {} }    # Use the find directive as a table
include-package-data = true # Include package data

[tool.setuptools.package-data]
syftbox = ["*.css", ".js", ".html", ".zip", ".sh"]

[tool.pytest.ini_options]
pythonpath = ["."]

[tool.ruff]
line-length = 88
exclude = ["data", "users", "build", "dist", ".venv"]

[tool.ruff.lint]
extend-select = ["I"]

[tool.ruff.per-file-ignores]
"**/__init__.py" = ["F401"]<|MERGE_RESOLUTION|>--- conflicted
+++ resolved
@@ -25,11 +25,8 @@
     "psutil>=6.0.0",
     "loguru>=0.7.2",
     "py-fast-rsync",
-<<<<<<< HEAD
     "pathspec>=0.12.1",
-=======
     "python-multipart>=0.0.12",
->>>>>>> 9b44d2c9
 ]
 
 [project.optional-dependencies]
