--- conflicted
+++ resolved
@@ -2143,12 +2143,7 @@
     { name = "python-multipart" },
     { name = "pyyaml" },
     { name = "rich" },
-<<<<<<< HEAD
     { name = "ruamel-yaml" },
-    { name = "setuptools" },
-    { name = "sqlalchemy" },
-=======
->>>>>>> cd188968
     { name = "typer" },
     { name = "typing-extensions" },
     { name = "uvicorn" },
@@ -2189,12 +2184,7 @@
     { name = "python-multipart", specifier = ">=0.0.12" },
     { name = "pyyaml", specifier = ">=6.0.2" },
     { name = "rich", specifier = ">=13.9.2" },
-<<<<<<< HEAD
     { name = "ruamel-yaml", specifier = ">=0.18.6" },
-    { name = "setuptools", specifier = ">=75.1.0" },
-    { name = "sqlalchemy", specifier = ">=2.0.34" },
-=======
->>>>>>> cd188968
     { name = "typer", specifier = ">=0.12.5" },
     { name = "typing-extensions", specifier = ">=4.12.2" },
     { name = "uvicorn", specifier = ">=0.30.6" },
