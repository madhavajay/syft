--- conflicted
+++ resolved
@@ -9,19 +9,25 @@
 
 # Quickstart User Installation
 
-## install uv
+## SyftBox 1 liner
+
+curl -LsSf https://syftbox.openmined.org/install.sh | sh -s -- run
+
+## Manual install
+
+### install uv
 
 curl -LsSf https://astral.sh/uv/install.sh | sh
 
-## create a virtualenv somewhere
+### create a virtualenv somewhere
 
 uv venv .venv
 
-## Install Syftbox
+### Install Syftbox
 
 uv pip install -U syftbox
 
-## run the client
+### run the client
 
 uv run syftbox client
 
@@ -66,21 +72,17 @@
 ### Run Client
 
 ```
-<<<<<<< HEAD
 syftbox client --config_path=./config.json --sync_folder=~/Desktop/SyftBox --email=your@email.org --port=8082  --server=https://syftbox.openmined.org
-=======
-syftbox client --config_path=./config.json --sync_folder=~/Desktop/SyftBox --email=your@email.org --port=8082  --server=http://syftbox.openmined.org:8080
->>>>>>> 9b0c3e3b
 ```
+
+### Staging Server
+
+If you have issues or want to use a bleeding edge server try --server=https://syftboxstage.openmined.org
 
 ### Deploy
 
 This builds the latest source to a wheel and deploys and restarts the server:
-<<<<<<< HEAD
 https://syftbox.openmined.org
-=======
-http://syftbox.openmined.org:8080
->>>>>>> 9b0c3e3b
 
 ```
 ./scripts/deploy.sh
