import argparse
import contextlib
import json
import os
import random
import sys
import traceback
from dataclasses import dataclass
from datetime import datetime
from pathlib import Path
from typing import Optional

import uvicorn
from fastapi import Depends, FastAPI, HTTPException, Request
from fastapi.responses import (
    FileResponse,
    HTMLResponse,
    JSONResponse,
    PlainTextResponse,
    RedirectResponse,
)
from jinja2 import Template
from loguru import logger
from typing_extensions import Any

from syftbox import __version__
from syftbox.lib import (
    Jsonable,
    PermissionTree,
    bintostr,
    filter_read_state,
    get_datasites,
    hash_dir,
    strtobin,
)
from syftbox.server.models import (
    DirStateRequest,
    DirStateResponse,
    ListDatasitesResponse,
    ReadRequest,
    ReadResponse,
    WriteRequest,
    WriteResponse,
)
from syftbox.server.settings import ServerSettings, get_server_settings

current_dir = Path(__file__).parent


def load_list(cls, filepath: str) -> list[Any]:
    try:
        with open(filepath) as f:
            data = f.read()
            d = json.loads(data)
            ds = []
            for di in d:
                ds.append(cls(**di))
            return ds
    except Exception as e:
        logger.info(f"Unable to load list file: {filepath}. {e}")
    return None


def save_list(obj: Any, filepath: str) -> None:
    dicts = []
    for d in obj:
        dicts.append(d.to_dict())
    with open(filepath, "w") as f:
        f.write(json.dumps(dicts))


def load_dict(cls, filepath: str) -> list[Any]:
    try:
        with open(filepath) as f:
            data = f.read()
            d = json.loads(data)
            dicts = {}
            for key, value in d.items():
                dicts[key] = cls(**value)
            return dicts
    except Exception as e:
        logger.info(f"Unable to load dict file: {filepath}. {e}")
    return None


def save_dict(obj: Any, filepath: str) -> None:
    dicts = {}
    for key, value in obj.items():
        dicts[key] = value.to_dict()

    with open(filepath, "w") as f:
        f.write(json.dumps(dicts))


@dataclass
class User(Jsonable):
    email: str
    token: int  # TODO


class Users:
    def __init__(self, path: Path) -> None:
        self.path = path
        self.users = {}
        self.load()

    def load(self):
        if os.path.exists(str(self.path)):
            users = load_dict(User, str(self.path))
        else:
            users = None
        if users:
            self.users = users

    def save(self):
        save_dict(self.users, str(self.path))

    def get_user(self, email: str) -> Optional[User]:
        if email not in self.users:
            return None
        return self.users[email]

    def create_user(self, email: str) -> int:
        if email in self.users:
            # for now just return the token
            return self.users[email].token
            # raise Exception(f"User already registered: {email}")
        token = random.randint(0, sys.maxsize)
        user = User(email=email, token=token)
        self.users[email] = user
        self.save()
        return token

    def __repr__(self) -> str:
        string = ""
        for email, user in self.users.items():
            string += f"{email}: {user}"
        return string


def get_users(request: Request) -> Users:
    return request.state.users


def create_folders(folders: list[str]) -> None:
    for folder in folders:
        if not os.path.exists(folder):
            os.makedirs(folder, exist_ok=True)


@contextlib.asynccontextmanager
async def lifespan(app: FastAPI, settings: ServerSettings | None = None):
    # Startup
    logger.info("> Starting Server")
    if settings is None:
        settings = ServerSettings()
    logger.info(settings)

    logger.info("> Creating Folders")

    create_folders(settings.folders)

    users = Users(path=settings.user_file_path)
    logger.info("> Loading Users")
    logger.info(users)

    yield {
        "server_settings": settings,
        "users": users,
    }

    logger.info("> Shutting down server")


app = FastAPI(lifespan=lifespan)
# Define the ASCII art
ascii_art = rf"""
 ____         __ _   ____
/ ___| _   _ / _| |_| __ )  _____  __
\___ \| | | | |_| __|  _ \ / _ \ \/ /
 ___) | |_| |  _| |_| |_) | (_) >  <
|____/ \__, |_|  \__|____/ \___/_/\_\
       |___/        {__version__:>17}


# Install Syftbox (MacOS and Linux)
curl -LsSf https://syftbox.openmined.org/install.sh | sh

# Run the client
syftbox client
"""


@app.get("/", response_class=PlainTextResponse)
async def get_ascii_art(request: Request):
    req_host = request.headers.get("host", "")
    if "syftboxstage" in req_host:
        return ascii_art.replace("syftbox.openmined.org", "syftboxstage.openmined.org")
    return ascii_art


@app.get("/wheel/{path:path}", response_class=HTMLResponse)
async def get_wheel(path: str):
    if path == "":  # Check if path is empty (meaning "/datasites/")
        return RedirectResponse(url="/")

    filename = path.split("/")[0]
    if filename.endswith(".whl"):
        wheel_path = os.path.expanduser("~/syftbox-0.1.0-py3-none-any.whl")
        return FileResponse(wheel_path, media_type="application/octet-stream")
    return filename


def get_file_list(directory: str | Path = ".") -> list[dict[str, Any]]:
    # TODO rewrite with pathlib
    directory = str(directory)

    file_list = []
    for item in os.listdir(directory):
        item_path = os.path.join(directory, item)
        is_dir = os.path.isdir(item_path)
        size = os.path.getsize(item_path) if not is_dir else "-"
        mod_time = datetime.fromtimestamp(os.path.getmtime(item_path)).strftime(
            "%Y-%m-%d %H:%M:%S"
        )

        file_list.append(
            {"name": item, "is_dir": is_dir, "size": size, "mod_time": mod_time}
        )

    return sorted(file_list, key=lambda x: (not x["is_dir"], x["name"].lower()))


@app.get("/datasites", response_class=HTMLResponse)
async def list_datasites(
    request: Request, server_settings: ServerSettings = Depends(get_server_settings)
):
    files = get_file_list(server_settings.snapshot_folder)
    template_path = current_dir / "templates" / "datasites.html"
    html = ""
    with open(template_path) as f:
        html = f.read()
    template = Template(html)

    html_content = template.render(
        {
            "request": request,
            "files": files,
            "current_path": "/",
        }
    )
    return html_content


@app.get("/datasites/{path:path}", response_class=HTMLResponse)
async def browse_datasite(
    request: Request,
    path: str,
    server_settings: ServerSettings = Depends(get_server_settings),
):
    if path == "":  # Check if path is empty (meaning "/datasites/")
        return RedirectResponse(url="/datasites")

    snapshot_folder = str(server_settings.snapshot_folder)
    datasite_part = path.split("/")[0]
    datasites = get_datasites(snapshot_folder)
    if datasite_part in datasites:
        slug = path[len(datasite_part) :]
        if slug == "":
            slug = "/"
        datasite_path = os.path.join(snapshot_folder, datasite_part)
        datasite_public = datasite_path + "/public"
        if not os.path.exists(datasite_public):
            return "No public datasite"

        slug_path = os.path.abspath(datasite_public + slug)
        if os.path.exists(slug_path) and os.path.isfile(slug_path):
            if slug_path.endswith(".html") or slug_path.endswith(".htm"):
                return FileResponse(slug_path)
            elif slug_path.endswith(".md"):
                with open(slug_path, "r") as file:
                    content = file.read()
                return PlainTextResponse(content)
            else:
                return FileResponse(slug_path, media_type="application/octet-stream")

        # show directory
        if not path.endswith("/"):
            return RedirectResponse(url=f"{path}/")

        index_file = os.path.abspath(slug_path + "/" + "index.html")
        if os.path.exists(index_file):
            with open(index_file, "r") as file:
                html_content = file.read()
            return HTMLResponse(content=html_content, status_code=200)

        if os.path.isdir(slug_path):
            files = get_file_list(slug_path)
            template_path = current_dir / "templates" / "folder.html"
            html = ""
            with open(template_path) as f:
                html = f.read()
            template = Template(html)
            html_content = template.render(
                {
                    "datasite": datasite_part,
                    "request": request,
                    "files": files,
                    "current_path": path,
                }
            )
            return html_content
        else:
            return f"Bad Slug {slug}"

    return f"No Datasite {datasite_part} exists"


@app.post("/register")
async def register(request: Request, users: Users = Depends(get_users)):
    data = await request.json()
    email = data["email"]
    token = users.create_user(email)
    logger.info(f"> {email} registering: {token}")
    return JSONResponse({"status": "success", "token": token}, status_code=200)


@app.post("/write", response_model=WriteResponse)
async def write(
    request: WriteRequest,
    server_settings: ServerSettings = Depends(get_server_settings),
) -> WriteResponse:
    try:
        email = request.email
        change = request.change

        change.sync_folder = os.path.abspath(str(server_settings.snapshot_folder))
        result = True
        accepted = True
        if change.newer():
            if change.kind_write:
                if request.is_directory:
                    # Handle empty directory
                    os.makedirs(change.full_path, exist_ok=True)
                    result = True
                else:
                    bin_data = strtobin(request.data)
                    result = change.write(bin_data)
            elif change.kind_delete:
                if change.hash_equal_or_none():
                    result = change.delete()
                else:
                    logger.info(
                        f"> 🔥 {change.kind} hash doesnt match so ignore {change}"
                    )
                    accepted = False
            else:
                raise Exception(f"Unknown type of change kind. {change.kind}")
        else:
            logger.info(f"> 🔥 {change.kind} is older so ignore {change}")
            accepted = False

        if result:
            logger.info(f"> {email} {change.kind}: {change.internal_path}")
            return WriteResponse(
                status="success",
                change=change,
                accepted=accepted,
            )
        return WriteResponse(
            status="error",
            change=change,
            accepted=accepted,
        ), 400
    except Exception as e:
        logger.info("Exception writing", e)
        raise HTTPException(
            status_code=400,
            detail=f"Exception writing {e}",
        )


@app.post("/read", response_model=ReadResponse)
async def read(
    request: ReadRequest, server_settings: ServerSettings = Depends(get_server_settings)
) -> ReadResponse:
    email = request.email
    change = request.change
    change.sync_folder = os.path.abspath(str(server_settings.snapshot_folder))
    logger.info(f"> {email} {change.kind}: {change.internal_path}")
    # TODO: handle permissions, create and delete
    return ReadResponse(
        status="success",
        change=change.model_dump(mode="json"),
        data=bintostr(change.read()) if change.kind_write else None,
        is_directory=change.is_directory(),
    )


@app.post("/dir_state", response_model=DirStateResponse)
async def dir_state(
    request: DirStateRequest,
    server_settings: ServerSettings = Depends(get_server_settings),
) -> DirStateResponse:
    try:
        email = request.email
        sub_path = request.sub_path
        snapshot_folder = str(server_settings.snapshot_folder)
        full_path = os.path.join(snapshot_folder, sub_path)
        remote_dir_state = hash_dir(snapshot_folder, sub_path)

        # get the top level perm file
        perm_tree = PermissionTree.from_path(full_path)

        # filter the read state for this user by the perm tree
        read_state = filter_read_state(email, remote_dir_state, perm_tree)
        remote_dir_state.tree = read_state

        if remote_dir_state:
            return DirStateResponse(
                sub_path=sub_path,
                dir_state=remote_dir_state,
                status="success",
            )
        raise HTTPException(status_code=400, detail={"status": "error"})
    except Exception as e:
<<<<<<< HEAD
        logger.info("Failed to run /dir_state", e)
=======
        # TODO dir_state can fail in hash_dir os.path.join
        # example: if sub_path is absolute, os.path.join will return sub_path and not snapshot_folder
        traceback.print_exc()
        print("Failed to run /dir_state", e)
>>>>>>> 768ef265


@app.get("/list_datasites", response_model=ListDatasitesResponse)
async def datasites(
    server_settings: ServerSettings = Depends(get_server_settings),
) -> ListDatasitesResponse:
    datasites = get_datasites(server_settings.snapshot_folder)
    if datasites:
        return ListDatasitesResponse(
            datasites=datasites,
            status="success",
        )
    raise HTTPException(status_code=400, detail={"status": "error"})


@app.get("/install.sh")
async def install():
    install_script = current_dir / "templates" / "install.sh"
    return FileResponse(install_script, media_type="text/plain")


@app.get("/info")
async def info():
    return {
        "version": __version__,
    }


def parse_args() -> argparse.Namespace:
    parser = argparse.ArgumentParser(description="Run FastAPI server")
    parser.add_argument(
        "--port",
        type=int,
        default=5001,
        help="Port to run the server on (default: 5001)",
    )
    parser.add_argument(
        "--debug",
        action="store_true",
        help="Run the server in debug mode with hot reloading",
    )
    parser.add_argument(
        "--ssl-keyfile",
        type=str,
        help="Path to SSL key file for HTTPS",
    )
    parser.add_argument(
        "--ssl-keyfile-password",
        type=str,
        help="SSL key file password for HTTPS",
    )
    parser.add_argument(
        "--ssl-certfile",
        type=str,
        help="Path to SSL certificate file for HTTPS",
    )

    args = parser.parse_args()
    return args


def main() -> None:
    args = parse_args()
    uvicorn_config = {
        "app": "syftbox.server.server:app" if args.debug else app,
        "host": "0.0.0.0",
        "port": args.port,
        "log_level": "debug" if args.debug else "info",
        "reload": args.debug,
    }

    uvicorn_config["ssl_keyfile"] = args.ssl_keyfile if args.ssl_keyfile else None
    uvicorn_config["ssl_certfile"] = args.ssl_certfile if args.ssl_certfile else None
    uvicorn_config["ssl_keyfile_password"] = (
        args.ssl_keyfile_password if args.ssl_keyfile_password else None
    )

    uvicorn.run(**uvicorn_config)


if __name__ == "__main__":
    main()<|MERGE_RESOLUTION|>--- conflicted
+++ resolved
@@ -4,7 +4,6 @@
 import os
 import random
 import sys
-import traceback
 from dataclasses import dataclass
 from datetime import datetime
 from pathlib import Path
@@ -424,14 +423,7 @@
             )
         raise HTTPException(status_code=400, detail={"status": "error"})
     except Exception as e:
-<<<<<<< HEAD
-        logger.info("Failed to run /dir_state", e)
-=======
-        # TODO dir_state can fail in hash_dir os.path.join
-        # example: if sub_path is absolute, os.path.join will return sub_path and not snapshot_folder
-        traceback.print_exc()
-        print("Failed to run /dir_state", e)
->>>>>>> 768ef265
+        logger.exception("Failed to run /dir_state", e)
 
 
 @app.get("/list_datasites", response_model=ListDatasitesResponse)
