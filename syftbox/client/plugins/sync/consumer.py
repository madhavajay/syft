import base64
import hashlib
<<<<<<< HEAD
from enum import Enum
=======
import json
import threading
from enum import Enum
from pathlib import Path
>>>>>>> a96b40ca

import py_fast_rsync
from pydantic import BaseModel

from syftbox.client.plugins.sync.endpoints import (
    SyftServerError,
    apply_diff,
    create,
    delete,
    download,
    get_diff,
    get_metadata,
)
from syftbox.client.plugins.sync.queue import SyncQueue, SyncQueueItem
from syftbox.client.plugins.sync.sync import SyncSide
from syftbox.lib.lib import Client
from syftbox.server.sync.hash import hash_file
<<<<<<< HEAD
from syftbox.server.sync.models import ApplyDiffRequest, DiffRequest, FileMetadata
=======
from syftbox.server.sync.models import FileMetadata
>>>>>>> a96b40ca


class SyncDecisionType(Enum):
    NOOP = 0
    CREATE = 1
    MODIFY = 2
    DELETE = 3


def update_local(client: Client, local_metadata: FileMetadata, remote_metadata: FileMetadata):
    diff = get_diff(client.server_client, local_metadata.path, remote_metadata.signature_bytes)

    diff_bytes = base64.b85decode(diff.diff_bytes)

    new_data = py_fast_rsync.apply(local_metadata.read(), diff_bytes)
    new_hash = hashlib.sha256(new_data).hexdigest()

    if new_hash != diff.hash:
        # TODO handle
        raise ValueError("hash mismatch")

    abs_path = client.sync_folder / local_metadata.path
    # TODO implement safe write with tempfile + rename
    abs_path.write_bytes(new_data)


def update_remote(client: Client, local_metadata: FileMetadata, remote_metadata: FileMetadata):
    abs_path = client.sync_folder / local_metadata.path
    local_data = abs_path.read_bytes()

    diff = py_fast_rsync.diff(remote_metadata.signature_bytes, local_data)
    apply_diff(client.server_client, local_metadata.path, diff, local_metadata.hash)


def delete_local(client: Client, remote_metadata: FileMetadata):
    abs_path = client.sync_folder / remote_metadata.path
    abs_path.unlink()


def delete_remote(client: Client, local_metadata: FileMetadata):
    delete(client.server_client, local_metadata.path)


def create_local(client: Client, remote_metadata: FileMetadata):
    abs_path = client.sync_folder / remote_metadata.path
    content_bytes = download(client.server_client, remote_metadata.path)
    abs_path.write_bytes(content_bytes)


def create_remote(client: Client, local_metadata: FileMetadata):
    abs_path = client.sync_folder / local_metadata.path
    data = abs_path.read_bytes()
    create(client.server_client, local_metadata.path, data)


class SyncDecision(BaseModel):
    operation: SyncDecisionType
    side_to_update: SyncSide
    local_metadata: FileMetadata | None
    remote_metadata: FileMetadata | None

    def execute(self, client: Client):
        if self.decision_type == SyncDecisionType.NOOP:
            return

        to_local = self.side_to_update == SyncSide.LOCAL
        to_remote = self.side_to_update == SyncSide.REMOTE

        if self.decision_type == SyncDecisionType.CREATE and to_remote:
            create_remote(client, self.local_metadata)
        elif self.decision_type == SyncDecisionType.CREATE and to_local:
            create_local(client, self.remote_metadata)
        elif self.decision_type == SyncDecisionType.DELETE and to_remote:
            delete_remote(client, self.local_metadata)
        elif self.decision_type == SyncDecisionType.DELETE and to_local:
            delete_local(client, self.remote_metadata)
        elif self.decision_type == SyncDecisionType.MODIFY and to_remote:
            update_remote(client, self.local_metadata, self.remote_metadata)
        elif self.decision_type == SyncDecisionType.MODIFY and to_local:
            update_local(client, self.local_metadata, self.remote_metadata)

    def result_metadata(self):
        if self.side_to_update == SyncSide.REMOTE:
            return self.local_metadata
        else:
            return self.remote_metadata

    @classmethod
    def noop(
        cls,
        local_state: FileMetadata,
        remote_state: FileMetadata,
    ):
        return cls(
            SyncDecisionType.NOOP,
            side_to_update=SyncSide.LOCAL,
            local_metadata=local_state,
            remote_state=remote_state,
        )

    @classmethod
    def from_modified_states(
        cls,
        local_state: FileMetadata | None,
        remote_state: FileMetadata | None,
        side_to_update: SyncSide,
    ):
        """Asssumes at least on of the states is modified"""

        delete = (
            side_to_update == SyncSide.REMOTE
            and local_state is None
            or side_to_update == SyncSide.LOCAL
            and remote_state is None
        )

        create = (
            side_to_update == SyncSide.REMOTE
            and remote_state is None
            or side_to_update == SyncSide.LOCAL
            and local_state is None
        )

        if delete:
            sync_decision_type = SyncDecisionType.DELETE
        elif create:
            sync_decision_type = SyncDecisionType.CREATE
        else:
            sync_decision_type = SyncDecisionType.MODIFY

        return cls(
            sync_decision_type,
            side_to_update=side_to_update,
            local_metadata=local_state,
            remote_state=remote_state,
        )


class SyncDecisionTuple(BaseModel):
    remote_decision: SyncDecision
    local_decision: SyncDecision

    @classmethod
    def from_states(
        cls,
        current_local_state: FileMetadata | None,
        previous_local_state: FileMetadata | None,
        current_remote_state: FileMetadata | None,
    ):
<<<<<<< HEAD
=======
        def noop() -> SyncDecision:
            return SyncDecision.noop(
                local_state=current_local_state,
                remote_state=current_remote_state,
            )

>>>>>>> a96b40ca
        local_modified = current_local_state != previous_local_state
        remote_modified = previous_local_state != current_remote_state
        in_sync = current_remote_state == current_local_state
        conflict = local_modified and remote_modified and not in_sync

        if in_sync:
            return cls(
                remote_decision=noop(),
                local_decision=noop(),
            )
        elif conflict:
            # in case of conflict we always use the server state, because it was updated earlier
            remote_decision = noop()
            # we apply the server state locally
            local_decision = SyncDecision.from_modified_states(
                local_state=current_local_state,
                remote_state=current_remote_state,
                side_to_update=SyncSide.LOCAL,
            )
            return cls(remote_decision=remote_decision, local_decision=local_decision)
        else:
            # here we can assume only one party changed
            # assert (local_modified and not server_modified) or (server_modified and not local_modified)
            if local_modified:
                return cls(
                    local_decision=noop(),
                    remote_decision=SyncDecision.from_modified_states(
                        local_state=current_local_state,
                        remote_state=current_remote_state,
                        side_to_update=SyncSide.REMOTE,
                    ),
                )
            else:
                return cls(
                    local_decision=SyncDecision.from_modified_states(
                        local_state=current_local_state,
                        remote_state=current_remote_state,
                        side_to_update=SyncSide.LOCAL,
                    ),
                    remote_decision=noop(),
                )


class LocalState(BaseModel):
    path: Path
    states: dict[Path, FileMetadata] = {}

    def insert(self, path: Path, state: FileMetadata):
        self.states[path] = state
        self.save()

    def save(self):
        with threading.Lock():
            self.path.write_text(self.model_dump_json())

    def load(self):
        with threading.Lock():
            if self.path.exists():
                data = self.path.read_text()
                self.states = {k: FileMetadata(**v) for k, v in json.loads(data).items()}


class SyncConsumer:
    def __init__(self, client: Client, queue: SyncQueue):
        self.client = client
        self.queue = queue
        self.previous_state = LocalState(path=Path(client.sync_folder) / ".syft" / "local_state.json")
        self.previous_state.load()

    def consume_all(self):
        while not self.queue.empty():
<<<<<<< HEAD
            item = self.queue.get(timeout=0.1)
            try:
                self.process_filechange(item)
            except Exception as e:
                print(f"Failed to sync file {item.data.path}:\n{e}")
=======
            item = self.queue.get()
            self.process_filechange(item)
>>>>>>> a96b40ca

    def process_filechange(self, item: SyncQueueItem, client) -> None:
        path = item.data.path
        current_local_state: FileMetadata = self.get_current_local_state(path)
        previous_local_state = self.get_previous_local_state(path)
        # TODO, rename to remote
        current_server_state = self.get_current_server_state(
            client,
<<<<<<< HEAD
        )

        decision = SyncDecisionTuple.from_states(
            current_local_state, previous_local_state, current_server_state
=======
>>>>>>> a96b40ca
        )

        decisions = SyncDecisionTuple.from_states(current_local_state, previous_local_state, current_server_state)

        decisions.remote_decision.execute(client)
        result_state = decisions.local_decision.execute(client)
        self.previous_state.insert(path, result_state)

    def get_current_local_state(self, path: Path) -> FileMetadata | None:
        abs_path = self.client.sync_folder / path
        if not abs_path.is_file():
            return None
        return hash_file(abs_path, root_dir=self.client.sync_folder)

    def get_previous_local_state(self, path: Path) -> FileMetadata | None:
        return self.previous_state.states.get(path, None)

<<<<<<< HEAD
    def get_current_server_state(
        self,
    ):
        pass
=======
    def get_current_server_state(self, path: Path) -> FileMetadata | None:
        try:
            return get_metadata(self.client.server_client, path)
        except SyftServerError:
            return None
>>>>>>> a96b40ca
<|MERGE_RESOLUTION|>--- conflicted
+++ resolved
@@ -1,13 +1,9 @@
 import base64
 import hashlib
-<<<<<<< HEAD
-from enum import Enum
-=======
 import json
 import threading
 from enum import Enum
 from pathlib import Path
->>>>>>> a96b40ca
 
 import py_fast_rsync
 from pydantic import BaseModel
@@ -25,11 +21,7 @@
 from syftbox.client.plugins.sync.sync import SyncSide
 from syftbox.lib.lib import Client
 from syftbox.server.sync.hash import hash_file
-<<<<<<< HEAD
-from syftbox.server.sync.models import ApplyDiffRequest, DiffRequest, FileMetadata
-=======
 from syftbox.server.sync.models import FileMetadata
->>>>>>> a96b40ca
 
 
 class SyncDecisionType(Enum):
@@ -179,15 +171,12 @@
         previous_local_state: FileMetadata | None,
         current_remote_state: FileMetadata | None,
     ):
-<<<<<<< HEAD
-=======
         def noop() -> SyncDecision:
             return SyncDecision.noop(
                 local_state=current_local_state,
                 remote_state=current_remote_state,
             )
 
->>>>>>> a96b40ca
         local_modified = current_local_state != previous_local_state
         remote_modified = previous_local_state != current_remote_state
         in_sync = current_remote_state == current_local_state
@@ -259,16 +248,11 @@
 
     def consume_all(self):
         while not self.queue.empty():
-<<<<<<< HEAD
             item = self.queue.get(timeout=0.1)
             try:
                 self.process_filechange(item)
             except Exception as e:
                 print(f"Failed to sync file {item.data.path}:\n{e}")
-=======
-            item = self.queue.get()
-            self.process_filechange(item)
->>>>>>> a96b40ca
 
     def process_filechange(self, item: SyncQueueItem, client) -> None:
         path = item.data.path
@@ -277,13 +261,6 @@
         # TODO, rename to remote
         current_server_state = self.get_current_server_state(
             client,
-<<<<<<< HEAD
-        )
-
-        decision = SyncDecisionTuple.from_states(
-            current_local_state, previous_local_state, current_server_state
-=======
->>>>>>> a96b40ca
         )
 
         decisions = SyncDecisionTuple.from_states(current_local_state, previous_local_state, current_server_state)
@@ -301,15 +278,8 @@
     def get_previous_local_state(self, path: Path) -> FileMetadata | None:
         return self.previous_state.states.get(path, None)
 
-<<<<<<< HEAD
-    def get_current_server_state(
-        self,
-    ):
-        pass
-=======
     def get_current_server_state(self, path: Path) -> FileMetadata | None:
         try:
             return get_metadata(self.client.server_client, path)
         except SyftServerError:
-            return None
->>>>>>> a96b40ca
+            return None