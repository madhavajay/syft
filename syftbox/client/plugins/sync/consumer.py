--- conflicted
+++ resolved
@@ -386,16 +386,6 @@
     def consume_all(self):
         batched_items: Dict[SyncActionType, list[SyncQueueItem]] = defaultdict(list)
         while not self.queue.empty():
-<<<<<<< HEAD
-            download_items = self.queue.get_all(
-                where=lambda item: self.get_decisions(item).local_decision.action_type == SyncActionType.CREATE_LOCAL
-            )
-            if download_items:
-                logger.info(f"Downloading {len(download_items)} files")
-                self.batch_download(download_items)
-
-=======
->>>>>>> 57a4f423
             item = self.queue.get(timeout=0.1)
             if self.get_decisions(item).local_decision.action_type == SyncActionType.CREATE_LOCAL:
                 batched_items[SyncActionType.CREATE_LOCAL].append(item)
