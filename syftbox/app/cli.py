--- conflicted
+++ resolved
@@ -24,15 +24,9 @@
         rprint(f"No apps installed in {result.apps_dir}")
         sys.exit(0)
 
-<<<<<<< HEAD
-    rprint(f"Apps installed in {result['apps_path']}:")
-    for app in result["apps"]:
-        rprint(f"- [bold cyan]{app}[/bold cyan]")
-=======
     rprint(f"Apps installed in {result.apps_dir}")
     for app in result.apps:
         rprint(f"- [bold cyan]{app.name}[/bold cyan]")
->>>>>>> 984ab578
 
 
 @app.command()
@@ -48,11 +42,7 @@
         rprint(f"[bold red]Error:[/bold red] {result.error}")
         sys.exit(1)
 
-<<<<<<< HEAD
-    rprint(f"Installed app [bold]'{result['app_name']}'[/bold]\nLocation: {result['app_dir']}")
-=======
     rprint(f"Installed app [bold]'{result.app_name}'[/bold]\nLocation: {result.app_path}")
->>>>>>> 984ab578
 
 
 @app.command()
