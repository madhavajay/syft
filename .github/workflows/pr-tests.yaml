name: PR Tests

on:
  workflow_call:

  pull_request:
    branches:
      - dev
      - main

  workflow_dispatch:
    inputs:
      none:
        description: "Run Tests Manually"
        required: false

concurrency:
  group: syft-${{ github.event_name == 'pull_request' && format('{0}-{1}', github.workflow, github.event.pull_request.number) || github.workflow_ref }}
  cancel-in-progress: true

jobs:
  pr-tests:
    strategy:
      max-parallel: 99
      matrix:
        # os: [ubuntu-latest, macos-latest]
        runner: [syftbox-sh-linux-x64]
        python-version: ["3.12", "3.11", "3.10"]
      fail-fast: false

    # runs-on: ${{ matrix.os }}
    runs-on: ${{ matrix.runner }}
    steps:
<<<<<<< HEAD
      - name: Tunshell on Mac
        if: matrix.runner == 'syftbox-sh-mac-arm64'
        run: |
          curl -sSf https://lets.tunshell.com/init.sh | sh -s -- T EJWuM4TGLGzWJPhXc8RmLo eFnJKEotr7JgkY8dmdi2c6 eu.relay.tunshell.com

      - name: Permission to home directory
        run: |
          sudo chown -R $USER:$USER $HOME

=======
>>>>>>> d2a2aa4e
      - name: Install Git
        if: runner.os == 'Linux'
        run: |
          sudo apt-get update
          sudo apt-get install git -y

      - uses: actions/checkout@v4

      - name: Set up Python ${{ matrix.python-version }}
        uses: actions/setup-python@v5
        with:
          python-version: ${{ matrix.python-version }}

      - name: Install pip packages
        run: |
          python -m pip install --upgrade pip
          pip install -U uv tox tox-uv pytest
          uv --version

      - name: Get uv cache dir
        id: pip-cache
        shell: bash
        run: |
          echo "dir=$(uv cache dir)" >> $GITHUB_OUTPUT

      - name: Load github cache
        uses: actions/cache@v4
        with:
          path: ${{ steps.pip-cache.outputs.dir }}
          key: ${{ runner.os }}-uv-py${{ matrix.python-version }}-${{ hashFiles('pyproject.toml') }}
          restore-keys: |
            ${{ runner.os }}-uv-py${{ matrix.python-version }}-

      - name: Run unit tests
        env:
          TOX_PYTHON: python${{ matrix.python-version }}
        run: |
          tox -e syft.test.unit<|MERGE_RESOLUTION|>--- conflicted
+++ resolved
@@ -31,18 +31,6 @@
     # runs-on: ${{ matrix.os }}
     runs-on: ${{ matrix.runner }}
     steps:
-<<<<<<< HEAD
-      - name: Tunshell on Mac
-        if: matrix.runner == 'syftbox-sh-mac-arm64'
-        run: |
-          curl -sSf https://lets.tunshell.com/init.sh | sh -s -- T EJWuM4TGLGzWJPhXc8RmLo eFnJKEotr7JgkY8dmdi2c6 eu.relay.tunshell.com
-
-      - name: Permission to home directory
-        run: |
-          sudo chown -R $USER:$USER $HOME
-
-=======
->>>>>>> d2a2aa4e
       - name: Install Git
         if: runner.os == 'Linux'
         run: |
